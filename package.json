{
  "name": "scratch-svg-renderer",
  "version": "0.2.0",
  "description": "SVG renderer for Scratch",
<<<<<<< HEAD
  "main": "./src/index.js",
=======
  "main": "./dist/node/scratch-svg-renderer.js",
  "browser": "./src/index.js",
>>>>>>> 5a4e93c5
  "scripts": {
    "build": "npm run clean && webpack --progress --colors --bail",
    "clean": "rimraf ./dist",
    "test": "npm run test:lint",
    "test:lint": "eslint . --ext .js",
    "test:unit": "echo 'No unit tests yet'",
    "test:integration": "echo 'No integration tests yet'",
    "watch": "webpack --progress --colors --watch"
  },
  "author": "Massachusetts Institute of Technology",
  "license": "BSD-3-Clause",
  "homepage": "https://github.com/LLK/scratch-svg-renderer#readme",
  "repository": {
    "type": "git",
    "url": "git+ssh://git@github.com/LLK/scratch-svg-renderer.git"
  },
  "dependencies": {
    "base64-loader": "1.0.0",
    "jimp": "0.2.27",
    "minilog": "3.1.0",
    "scratch-render-fonts": "1.0.0-prerelease.20180605131737"
  },
  "devDependencies": {
    "babel-core": "6.26.0",
    "babel-eslint": "^8.1.2",
    "babel-loader": "7.1.4",
    "babel-preset-env": "1.6.1",
    "eslint": "^4.14.0",
    "eslint-config-scratch": "^5.0.0",
    "eslint-plugin-import": "^2.12.0",
    "json": "^9.0.6",
    "lodash.defaultsdeep": "4.6.0",
    "mkdirp": "^0.5.1",
    "rimraf": "^2.6.1",
    "webpack": "^4.8.0",
    "webpack-cli": "^2.0.15"
  }
}<|MERGE_RESOLUTION|>--- conflicted
+++ resolved
@@ -2,12 +2,7 @@
   "name": "scratch-svg-renderer",
   "version": "0.2.0",
   "description": "SVG renderer for Scratch",
-<<<<<<< HEAD
   "main": "./src/index.js",
-=======
-  "main": "./dist/node/scratch-svg-renderer.js",
-  "browser": "./src/index.js",
->>>>>>> 5a4e93c5
   "scripts": {
     "build": "npm run clean && webpack --progress --colors --bail",
     "clean": "rimraf ./dist",
